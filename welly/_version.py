--- conflicted
+++ resolved
@@ -3,8 +3,4 @@
 
 Doing it this way provides for access in setup.py and via __version__
 """
-<<<<<<< HEAD
-__version__ = "0.4.11"
-=======
-__version__ = "0.5.0"
->>>>>>> 48b0632b
+__version__ = "0.5.0"