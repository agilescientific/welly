--- conflicted
+++ resolved
@@ -788,20 +788,10 @@
         Returns:
             Curve. The current instance in the new basis.
         """
-<<<<<<< HEAD
         # category data type or a string in data defaults to 'nearest'
         if self.df.dtypes[0] == 'category' or self.df.applymap(type).eq(str).any()[0]:
             interp_kind = 'nearest'
-=======
-        if not interp_kind:
-            # category data type or any string in data defaults to 'nearest'
-            if self.df.dtypes[0] == 'category' or self.df.applymap(type).eq(str).any()[0]:
-                interp_kind = 'nearest'
-            else:
-                # otherwise apply linear interpolation by default
-                interp_kind = 'linear'
->>>>>>> 8efa4361
-
+            
         new_curve = copy.deepcopy(self)
 
         if basis is None:
